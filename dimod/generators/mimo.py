# -*- coding: utf-8 -*-
# Copyright 2023 D-Wave Systems Inc.
#
#    Licensed under the Apache License, Version 2.0 (the "License");
#    you may not use this file except in compliance with the License.
#    You may obtain a copy of the License at
#
#        http://www.apache.org/licenses/LICENSE-2.0
#
#    Unless required by applicable law or agreed to in writing, software
#    distributed under the License is distributed on an "AS IS" BASIS,
#    WITHOUT WARRANTIES OR CONDITIONS OF ANY KIND, either express 93or implied.
#    See the License for the specific language governing permissions and
#    limitations under the License.
#
# ===============================================================================================

#Author: Jack Raymond
#Date: December 18th 2020

from functools import wraps
from itertools import product
import networkx as nx
import numpy as np
from typing import Callable, Iterable, Optional, Sequence, Tuple, Union

import dimod

mod_config = { # bits per transmitter, amplitudes, transmitters_per_spin, number of amps, spins per symbol
    "BPSK": {"bpt": 1, "amps": 1, "tps": 1, "na": 1, "sps": 1},
    "QPSK": {"bpt": 2, "amps": 1, "tps": 2, "na": 1, "sps": 1},
    "16QAM": {"bpt": 4, "amps": 2, "tps": 4, "na": 2, "sps": 2},
    "64QAM": {"bpt": 6, "amps": 4, "tps": 6, "na": 3, "sps": 3},
    "256QAM": {"bpt": 8, "amps": 8, "tps": 8, "na": 5, "sps": 4}   #JP: check numbers for 256QAM
    }

def make_random_state(seed_or_state):
    if not seed_or_state:
        return np.random.RandomState(None)
    elif type(seed_or_state) is np.random.mtrand.RandomState:
        return seed_or_state
    elif type(seed_or_state) is int:
        return np.random.RandomState(seed_or_state)
    else:
        raise ValueError(f"Unsupported seed type: {seed_or_state}")

# def supported_modulation(f):      JP: would be nicer but needs work
#     @wraps(f)
#     def check_support(*args, **kwargs):
#         modulation = kwargs.get("modulation", None)
#         print(modulation)
#         if modulation and modulation not in mod_config.keys():
#             raise ValueError(f"Unsupported modulation: {modulation}")
#         return f(*args, **kwargs)
#     return check_support

def _quadratic_form(y, F):
    """Convert :math:`O(v) = ||y - F v||^2` to sparse quadratic form.

    Constructs coefficients for the form
    :math:`O(v) = v^{\dagger} J v - 2 \Re(h^{\dagger} v) + \\text{offset}`.

    Args:
        y: Received symbols as a NumPy column vector of complex or real values.

        F: Wireless channel as an :math:`i \\times j` NumPy matrix of complex
            values, where :math:`i` rows correspond to :math:`y_i` receivers
            and :math:`j` columns correspond to :math:`v_i` transmitted symbols.

    Returns:
        Three tuple of offset, as a real scalar, linear biases :math:`h`, as a dense
        real vector, and quadratic interactions, :math:`J`, as a dense real symmetric
        matrix.
    """
    if len(y.shape) != 2 or y.shape[1] != 1:
        raise ValueError(f"y should have shape (n, 1) for some n; given: {y.shape}")

    if len(F.shape) != 2 or F.shape[0] != y.shape[0]:
        raise ValueError("F should have shape (n, m) for some m, n "
                         "and n should equal y.shape[1];"
                         f" given: {F.shape}, n={y.shape[1]}")

    offset = np.matmul(y.imag.T, y.imag) + np.matmul(y.real.T, y.real)
    h = - 2*np.matmul(F.T.conj(), y)    # Be careful with interpretation!
    J = np.matmul(F.T.conj(), F)

    return offset, h, J

# @supported_modulation
def _real_quadratic_form(h, J, modulation=None):
    """Separate real and imaginary parts of quadratic form.

    Unwraps objective function on complex variables as an objective function of
    concatenated real variables, first the real and then the imaginary part.

    Args:
        h: Linear biases as a dense real NumPy vector.

        J: Quadratic interactions as a dense real symmetric matrix.

        modulation: Modulation. Supported values are 'BPSK', 'QPSK', '16QAM',
            '64QAM', and '256QAM'.

    Returns:
        Two-tuple of linear biases, :math:`h`, as a NumPy real vector with any
        imaginary part following the real part, and quadratic interactions,
        :math:`J`, as a real matrix with any imaginary part moved to above and
        below the diagonal.
    """
    # Here, for BPSK F-induced complex parts of h and J are discarded:
    # Given y = F x + nu, for independent and identically distributed channel F
    # and complex noise nu, the system of equations defined by the real part is
    # sufficient to define the canonical decoding problem.
    # In essence, rotate y to the eigenbasis of F, throw away the orthogonal noise
    # (the complex problem as the real part with suitable adjustment factor 2 to
    # signal to noise ratio: F^{-1}*y = I*x + F^{-1}*nu)
    # JR: revisit and prove

    if modulation != 'BPSK' and (np.iscomplex(h).any() or np.iscomplex(J).any()):
        hR = np.concatenate((h.real, h.imag), axis=0)
        JR = np.concatenate((np.concatenate((J.real, J.imag), axis=0),
                             np.concatenate((J.imag.T, J.real), axis=0)),
                             axis=1)
        return hR, JR
    else:
        return h.real, J.real

def _amplitude_modulated_quadratic_form(h, J, modulation):
    """Amplitude-modulate the quadratic form.

    Updates bias amplitudes for quadrature amplitude modulation.

    Args:
        h: Linear biases as a NumPy vector.

        J: Quadratic interactions as a matrix.

        modulation: Modulation. Supported values are non-quadrature modulation
            BPSK and quadrature modulations 'QPSK', '16QAM', '64QAM', and '256QAM'.

    Returns:
        Two-tuple of amplitude-modulated linear biases, :math:`h`, as a NumPy
        vector  and amplitude-modulated quadratic interactions, :math:`J`, as
        a matrix.
    """
    if modulation not in mod_config.keys():
        raise ValueError(f"Unsupported modulation: {modulation}")

    amps = 2 ** np.arange(mod_config[modulation]["na"])
    hA = np.kron(amps[:, np.newaxis], h)
    JA = np.kron(np.kron(amps[:, np.newaxis], amps[np.newaxis, :]), J)
    return hA, JA

def _symbols_to_spins(symbols: np.array, modulation: str) -> np.array:
    """Convert quadrature amplitude modulated (QAM) symbols to spins.

    Args:
        symbols: Transmitted symbols as a NumPy column vector.

        modulation: Modulation. Supported values are non-quadrature modulation
            binary phase-shift keying (BPSK, or 2-QAM) and quadrature modulations
            'QPSK', '16QAM', '64QAM', and '256QAM'.

    Returns:
        Spins as a NumPy array.
    """
    if modulation not in mod_config.keys():
        raise ValueError(f"Unsupported modulation: {modulation}")

    num_transmitters = len(symbols)

    if modulation == 'BPSK':
        return symbols.copy()

    if modulation == 'QPSK':
        return np.concatenate((symbols.real, symbols.imag))

    spins_per_real_symbol = mod_config[modulation]["sps"]

    # A map from integer parts to real is clearest (and sufficiently performant),
    # generalizes to Gray coding more easily as well:

    symb_to_spins = { np.sum([x*2**xI for xI, x in enumerate(spins)]) : spins
                        for spins in product(*spins_per_real_symbol*[(-1, 1)])}
    spins = np.concatenate([np.concatenate(([symb_to_spins[symb][prec] for symb in symbols.real.flatten()],
                                            [symb_to_spins[symb][prec] for symb in symbols.imag.flatten()]))
                            for prec in range(spins_per_real_symbol)])
    if len(symbols.shape) > 2:
        raise ValueError(f"`symbols` should be 1 or 2 dimensional but is shape {symbols.shape}")
    if symbols.ndim == 1:    # If symbols shaped as vector, return as vector
        spins.reshape((len(spins), ))

    return spins

def _yF_to_hJ(y, F, modulation):
    """Convert :math:`O(v) = ||y - F v||^2` to modulated quadratic form.

    Constructs coefficients for the form
    :math:`O(v) = v^{\dagger} J v - 2 \Re(h^{\dagger} v) + \\text{offset}`.

    Args:
        y: Received symbols as a NumPy column vector of complex or real values.

        F: Wireless channel as an :math:`i \\times j` NumPy matrix of complex
            values, where :math:`i` rows correspond to :math:`y_i` receivers
            and :math:`j` columns correspond to :math:`v_i` transmitted symbols.

        modulation: Modulation. Supported values are non-quadrature modulation
            BPSK and quadrature modulations 'QPSK', '16QAM', '64QAM', and '256QAM'.

    Returns:
        Three tuple of amplitude-modulated linear biases :math:`h`, as a NumPy
        vector, amplitude-modulated quadratic interactions, :math:`J`, as a
        matrix, and offset as a real scalar.
    """
    offset, h, J = _quadratic_form(y, F) # Conversion to quadratic form

    # Separate real and imaginary parts of quadratic form:
    h, J = _real_quadratic_form(h, J, modulation)

    # Amplitude-modulate the biases in the quadratic form:
    h, J = _amplitude_modulated_quadratic_form(h, J, modulation)

    return h, J, offset

def linear_filter(F, method='zero_forcing', SNRoverNt=float('Inf'), PoverNt=1):
    """Construct a linear filter for estimating transmitted signals.

    # Jack: you'll need to go over the following carefully
    Following the conventions of MacKay\ [#Mackay]_, a filter is constructed for independent and identically
    distributed Gaussian noise at power spectral density `N_0`:

    :math:`N_0 I[N_r] = E[n n^{\dagger}]`

    For independent and identically distributed (i.i.d), zero mean, transmitted symbols

    :math:`P_c I[N_t] = E[v v^{\dagger}]`

    where :math:`P_{c}` is the constellation's mean power equal to  :math:`(1, 2, 10, 42)N_t`
    for BPSK, QPSK, 16QAM, 64QAM respectively.

    For an i.i.d channel,

    :math:`N_r N_t = E_F[T_r[F F^{\dagger}]] \qquad \Rightarrow \qquad E[||F_{\mu, i}||^2] = 1`

    Symbols are assumed to be normalized:

    :math:`\\frac{SNR}{N_t} = \\frac{P_c}{N_0}`

    :math:`SNR_b = \\frac{SNR}{N_t B_c}`

    where :math:`B_c` is bit per symbol  equal to  :math:`(1, 2, 4, 8)`
    for BPSK, QPSK, 16QAM, 64QAM respectively

    Typical use case: set :math:`\\frac{SNR}{N_t} = SNR_b`.

    .. [#Mackay] Matthew R. McKay, Iain B. Collings, Antonia M. Tulino.
        "Achievable sum rate of MIMO MMSE receivers: A general analytic framework"
        IEEE Transactions on Information Theory, February 2010
        arXiv:0903.0666 [cs.IT]

    Reference:

        https://www.youtube.com/watch?v=U3qjVgX2poM
    """
    if method not in ['zero_forcing', 'matched_filter', 'MMSE']:
        raise ValueError('Unsupported filtering method')

    if method == 'zero_forcing':
        # Moore-Penrose pseudo inverse
        return np.linalg.pinv(F)

    Nr, Nt = F.shape

    if method == 'matched_filter':  # F = root(Nt/P) Fcompconj
        return F.conj().T / np.sqrt(PoverNt)

    # method == 'MMSE':
    return np.matmul(
        F.conj().T,
        np.linalg.pinv(np.matmul(F, F.conj().T) + np.identity(Nr)/SNRoverNt)
                    ) / np.sqrt(PoverNt)

def spins_to_symbols(spins: np.array, modulation: str = None,
                     num_transmitters: int = None) -> np.array:
    """Convert spins to modulated symbols.

    Args:
        spins: Spins as a NumPy array.

        modulation: Modulation. Supported values are non-quadrature modulation
            BPSK and quadrature modulations 'QPSK', '16QAM', '64QAM', and '256QAM'.

    Returns:
        Transmitted symbols as a NumPy vector.
    """
    if modulation not in mod_config.keys():
        raise ValueError(f"Unsupported modulation: {modulation}")

    num_spins = len(spins)

    if num_transmitters is None:
        num_transmitters = num_spins // mod_config[modulation]["tps"]

    if num_transmitters == num_spins:
        symbols = spins
    else:
        num_amps, rem = divmod(len(spins), (2*num_transmitters))
        if num_amps > 64:
            raise ValueError('Complex encoding is limited to 64 bits in'
                             'real and imaginary parts; num_transmitters is'
                             'too small')
        if rem != 0:
            raise ValueError('num_spins must be divisible by num_transmitters '
                             'for modulation schemes')

        spinsR = np.reshape(spins, (num_amps, 2*num_transmitters))
        amps = 2**np.arange(0, num_amps)[:, np.newaxis]

        symbols = np.sum(amps*spinsR[:, :num_transmitters], axis=0) \
            + 1j*np.sum(amps*spinsR[:, num_transmitters:], axis=0)

    return symbols

def lattice_to_attenuation_matrix(lattice, transmitters_per_node=1, receivers_per_node=1, neighbor_root_attenuation=1):
    """The attenuation matrix is an ndarray and specifies the expected root-power of transmission between integer indexed transmitters and receivers.
    The shape of the attenuation matrix is num_receivers by num_transmitters.
    In this code, there is uniform transmission of power for on-site trasmitter/receiver pairs, and unifrom transmission
    from transmitters to receivers up to graph distance 1.
    Note that this code requires work - we should exploit sparsity, and track the label map.
    This could be generalized to account for asymmetric transmission patterns, or real-valued spatial structure."""
    num_var = lattice.number_of_nodes()

    if any('num_transmitters' in lattice.nodes[n] for n in lattice.nodes) or any('num_receivers' in lattice.nodes[n] for n in lattice.nodes):
        node_to_transmitters = {} #Integer labels of transmitters at node
        node_to_receivers = {} #Integer labels of receivers at node
        t_ind = 0
        r_ind = 0
        for n in lattice.nodes:
            num = transmitters_per_node
            if 'num_transmitters' in lattice.nodes[n]:
                num = lattice.nodes[n]['num_transmitters']
            node_to_transmitters[n] = list(range(t_ind, t_ind+num))
            t_ind = t_ind + num

            num = receivers_per_node
            if 'num_receivers' in lattice.nodes[n]:
                num = lattice.nodes[n]['num_receivers']
            node_to_receivers[n] = list(range(r_ind, r_ind+num))
            r_ind = r_ind + num
        A = np.zeros(shape=(r_ind, t_ind))
        for n0 in lattice.nodes:
            root_receivers = node_to_receivers[n0]
            for r in root_receivers:
                for t in node_to_transmitters[n0]:
                    A[r, t] = 1
                for neigh in lattice.neighbors(n0):
                    for t in node_to_transmitters[neigh]:
                        A[r, t]=neighbor_root_attenuation
    else:
        A = np.identity(num_var)
        # Uniform case:
        node_to_int = {n:idx for idx, n in enumerate(lattice.nodes())}
        for n0 in lattice.nodes:
            root = node_to_int[n0]
            for neigh in lattice.neighbors(n0):
                A[node_to_int[neigh], root]=neighbor_root_attenuation
        A = np.tile(A, (receivers_per_node, transmitters_per_node))
        node_to_receivers = {n: [node_to_int[n]+i*len(node_to_int) for i in range(receivers_per_node)] for n in node_to_int}
        node_to_transmitters = {n: [node_to_int[n]+i*len(node_to_int) for i in range(transmitters_per_node)] for n in node_to_int}
    return A, node_to_transmitters, node_to_receivers

def create_channel(num_receivers: int = 1, num_transmitters: int = 1,
                   F_distribution: Optional[Tuple[str, str]] = None,
                   random_state: Optional[Union[int, np.random.mtrand.RandomState]] = None,
                   attenuation_matrix: Optional[np.ndarray] = None) -> Tuple[
                       np.ndarray, float, np.random.mtrand.RandomState]:
    """Create a channel model.

    Channel power is the expected root mean square signal per receiver; i.e.,
    :math:`mean(F^2)*num_transmitters` for homogeneous codes.

    Args:
        num_receivers: Number of receivers.

        num_transmitters: Number of transmitters.

        F_distribution: Distribution for the channel. Supported values are:

        *   First value: ``normal`` and ``binary``.
        *   Second value: ``real`` and ``complex``.

        random_state: Seed for a random state or a random state.

        attenuation_matrix: Root of the power associated with a variable to
        chip communication ... Jack: what does this represent in the field?
        Joel: This is the root-power part of the matrix F. It basically sparsifies
        F so as to match the lattice transmission structure. The function now
        has some additional branches that make things more explicit.

    Returns:
        Two-tuple of channel and channel power, where the channel is an 
        :math:`i \times j` matrix with :math:`i` rows corresponding to the 
        receivers and :math:`j` columns to the transmitters, and channel power 
        is a number.

    """

    if num_receivers < 1 or num_transmitters < 1:
        raise ValueError('At least one receiver and one transmitter are required.')
    
    channel_power = num_transmitters

    random_state = make_random_state(random_state)
    
    if F_distribution is None:
        F_distribution = ('normal', 'complex')
    elif type(F_distribution) is not tuple or len(F_distribution) != 2:
        raise ValueError('F_distribution should be a tuple of strings or None')

    if F_distribution[0] == 'normal':
        if F_distribution[1] == 'real':
            F = random_state.normal(0, 1, size=(num_receivers, num_transmitters))
        else:
            channel_power = 2*num_transmitters
            F = random_state.normal(0, 1, size=(num_receivers, num_transmitters)) + \
                1j*random_state.normal(0, 1, size=(num_receivers, num_transmitters))
    elif F_distribution[0] == 'binary':
        if F_distribution[1] == 'real':
            F = (1 - 2*random_state.randint(2, size=(num_receivers, num_transmitters)))
        else:
            channel_power = 2*num_transmitters #For integer precision purposes:
            F = ((1 - 2*random_state.randint(2, size=(num_receivers, num_transmitters))) +
                 1j*(1 - 2*random_state.randint(2, size=(num_receivers, num_transmitters))))

    if attenuation_matrix is not None:
        if np.iscomplex(attenuation_matrix).any():
            raise ValueError('attenuation_matrix must not have complex values')
        F = F*attenuation_matrix #Dense format for now, this is slow.
        channel_power *= np.mean(np.sum(attenuation_matrix*attenuation_matrix,
                                        axis=0))/num_receivers

    return F, channel_power

def _constellation_properties(modulation):
    """Return bits per symbol, symbol amplitudes, and mean power for QAM constellation.

    Constellation mean power makes the standard assumption that symbols are
    sampled uniformly at random for the signal.
    """
    if modulation not in mod_config.keys():
        raise ValueError('Unsupported modulation method')

    amps = 1+2*np.arange(mod_config[modulation]["amps"])
    constellation_mean_power = 1 if modulation == 'BPSK' else 2*np.mean(amps*amps)

    return mod_config[modulation]["bpt"], amps, constellation_mean_power

def _create_transmitted_symbols(num_transmitters,
                                amps=[-1, 1],
                                quadrature=True,
                                random_state=None):
    """Generate symbols.

    Symbols are generated uniformly at random as a function of the quadrature
    and amplitude modulation.

    The power per symbol is not normalized, it is proportional to :math:`N_t*sig2`,
    where :math:`sig2 = [1, 2, 10, 42]` for BPSK, QPSK, 16QAM and 64QAM respectively.

    The complex and real-valued parts of all constellations are integer.

    Args:
        num_transmitters: Number of transmitters.

        amps: Amplitudes as an iterable.

        quadrature: Quadrature (True) or only phase-shift keying such as BPSK (False).

        random_state: Seed for a random state or a random state.

    Returns:

        Symbols, as a column vector of length ``num_transmitters``.

    """

    if np.iscomplex(amps).any():
        raise ValueError('Amplitudes cannot have complex values')
    if any(np.modf(amps)[0]):
        raise ValueError('Amplitudes must have integer values')

    random_state = make_random_state(random_state)

    if quadrature == False:
        transmitted_symbols = random_state.choice(amps, size=(num_transmitters, 1))
    else:
        transmitted_symbols = random_state.choice(amps, size=(num_transmitters, 1)) \
            + 1j*random_state.choice(amps, size=(num_transmitters, 1))

    return transmitted_symbols

def _create_signal(F, transmitted_symbols=None, channel_noise=None,
                  SNRb=float('Inf'), modulation='BPSK', channel_power=None,
                  random_state=None):
    """Create signal y = F v + n.

    Generates random transmitted symbols and noise as necessary.

    F is assumed to consist of independent and identically distributed (i.i.d)
    elements such that :math:`F\dagger*F = N_r I[N_t]*cp` where :math:`I` is
    the identity matrix and :math:`cp` the channel power.

    v are assumed to consist of i.i.d unscaled constellations elements (integer
    valued in real and complex parts). Mean constellation power dictates a
    rescaling relative to :math:`E[v v\dagger] = I[Nt]`.

    ``channel_noise`` is assumed, or created, to be suitably scaled. N0 Identity[Nt] =
    SNRb = /   @jack, please finish this statement; also I removed unused F_norm = 1, v_norm = 1

    Args:
        F: Wireless channel as an :math:`i \times j` matrix of complex values,
            where :math:`i` rows correspond to :math:`y_i` receivers and :math:`j`
            columns correspond to :math:`v_i` transmitted symbols.

        transmitted_symbols: Transmitted symbols as a column vector.

        channel_noise: Channel noise as a complex value.

        SNRb: Signal-to-noise ratio.

        modulation: Modulation. Supported values are 'BPSK', 'QPSK', '16QAM',
            '64QAM', and '256QAM'.

        channel_power: Channel power. By default, proportional to the number
            of transmitters.

        random_state: Seed for a random state or a random state.

    Returns:
        Four-tuple of received signals (``y``), transmitted symbols (``v``),
        channel noise, and random_state, where ``y`` is a column vector of length
        equal to the rows of ``F``.
    """

    num_receivers = F.shape[0]
    num_transmitters = F.shape[1]

    random_state = make_random_state(random_state)

    bits_per_transmitter, amps, constellation_mean_power = _constellation_properties(modulation)

    if transmitted_symbols is not None:
        if modulation == 'BPSK' and np.iscomplex(transmitted_symbols).any():
            raise ValueError(f"BPSK transmitted signals must be real")
        if modulation != 'BPSK' and np.isreal(transmitted_symbols).any():
            raise ValueError(f"Quadrature transmitted signals must be complex")
    else:
        if type(random_state) is not np.random.mtrand.RandomState:
            random_state = np.random.RandomState(random_state)

        quadrature = False if modulation == 'BPSK' else True
        transmitted_symbols = _create_transmitted_symbols(
                num_transmitters, amps=amps, quadrature=quadrature, random_state=random_state)

    if SNRb <= 0:
       raise ValueError(f"signal-to-noise ratio must be positive. SNRb={SNRb}")

    if SNRb == float('Inf'):
       y = np.matmul(F, transmitted_symbols)
    elif channel_noise is not None:
        y = channel_noise + np.matmul(F, transmitted_symbols)
    else:
        # Energy_per_bit:
        if channel_power == None:
            #Assume proportional to num_transmitters; i.e., every channel component is RMSE 1 and 1 bit
            channel_power = num_transmitters

        Eb = channel_power * constellation_mean_power / bits_per_transmitter #Eb is the same for QPSK and BPSK
        # Eb/N0 = SNRb (N0 = 2 sigma^2, the one-sided PSD ~ kB T at antenna)
        # SNRb and Eb, together imply N0
        N0 = Eb / SNRb
        sigma = np.sqrt(N0/2) # Noise is complex by definition, hence 1/2 power in real and complex parts

        # Channel noise of covariance N0*I_{NR}. Noise is complex by definition, although
        # for real channel and symbols we need only worry about real part:
        channel_noise = sigma*(random_state.normal(0, 1, size=(num_receivers, 1)) \
            + 1j*random_state.normal(0, 1, size=(num_receivers, 1)))
        if modulation == 'BPSK' and np.isreal(F).all():
            channel_noise = channel_noise.real

        y = channel_noise + np.matmul(F, transmitted_symbols)

    return y, transmitted_symbols, channel_noise, random_state

def spin_encoded_mimo(modulation: str, 
                      y: Union[np.array, None] = None,
                      F: Union[np.array, None] = None,
                      *,
                      transmitted_symbols: Union[np.array, None] = None,
                      channel_noise: Union[np.array, None] = None,
                      num_transmitters: int = None,
                      num_receivers: int = None,
                      SNRb: float = float('Inf'),
                      seed: Union[None, int, np.random.RandomState] = None,
                      F_distribution: Union[None, tuple] = None,
                      use_offset: bool = False,
                      attenuation_matrix = None) -> dimod.BinaryQuadraticModel:
    """Generate a multi-input multiple-output (MIMO) channel-decoding problem.

    Users transmit complex-valued symbols over a random channel, :math:`F`, 
    to some number of receivers, subject to additive white Gaussian noise. 
    For a received signal, :math:`y`, the log likelihood of a symbol set, 
    :math:`v`, is given by :math:`argmin || y - F v ||_2`. For :math:`v` 
    encoded as a linear sum of spins, the optimization problem can be 
    represented as a binary quadratic model (BQM).

<<<<<<< HEAD
    For appropriate parameters, the MIMO decoding problem can model Code 
    Division Multiple Access [#T02]_ [#R20]_, 5G communication networks 
    [#Prince]_, and other communication problems.
=======
    In radio networks, `MIMO <https://en.wikipedia.org/wiki/MIMO>`_ is a method 
    of increasing link capacity by using multiple transmission and receiving 
    antennas to exploit multipath propagation.

    Users each transmit complex valued symbols over a random channel :math:`F` of
    some num_receivers, subject to additive white Gaussian noise. Given the received
    signal y the log likelihood of a given symbol set :math:`v` is given by
    :math:`MLE = argmin || y - F v ||_2`. When v is encoded as a linear
    sum of spins the optimization problem is defined by a Binary Quadratic Model.
    Depending on arguments used, this may be a model for Code Division Multiple
    Access _[#T02, #R20], 5G communication network problems _[#Prince], or others.
>>>>>>> 577c7953

    Args:
        y: Complex- or real-valued received signal, as a NumPy array. If 
            ``None``, generated from other arguments.

        F: Complex- or real-valued channel, as a NumPy array. If ``None``, 
            generated from other arguments. Note that for correct interpretation
            of SNRb, channel power should be normalized to ``num_transmitters``.

        modulation: Constellation (symbol set) users can transmit. Symbols are 
            assumed to be transmitted with equal probability. Supported values 
            are:

            * 'BPSK'

                Binary Phase Shift Keying. Transmitted symbols are :math:`+1, -1`;
                no encoding is required. A real-valued channel is assumed.

            * 'QPSK'

                Quadrature Phase Shift Keying. Transmitted symbols are 
                :math:`1+1j, 1-1j, -1+1j, -1-1j` normalized by 
                :math:`\\frac{1}{\\sqrt{2}}`. spins are encoded as a real vector 
                concatenated with an imaginary vector.

            * '16QAM'

                Each user is assumed to select independently from 16 symbols.
                The transmitted symbol is a complex value that can be encoded 
                by two spins in the imaginary part and two spins in the real 
                part. Highest precision real and imaginary spin vectors are 
                concatenated to lower precision spin vectors.

            * '64QAM'

                A QPSK symbol set is generated and symbols are further amplitude 
                modulated by an independently and uniformly distributed random 
                amount from :math:`[1, 3]`.

            * '256QAM'

                A QPSK symbol set is generated and symbols are further amplitude 
                modulated by an independently and uniformly distributed random 
                amount from :math:`[1, 3, 5]`.

        num_transmitters: Number of users. Each user transmits one symbol per 
            frame.

        num_receivers: Number of receivers of a channel. Must be consistent 
            with the length of any provided signal, ``len(y)``.

        SNRb: Signal-to-noise ratio per bit used to generate the noisy signal 
            when ``y`` is not provided. If ``float('Inf')``, no noise is
            added. 
            
            :math:`SNR_b = E_b/N_0`, where :math:`E_b` is energy per bit, 
            and :math:`N_0` is the one-sided power-spectral density. :math:`N_0` 
            is typically :math:`k_B T` at the receiver. To convert units of 
            :math:`dB` to :math:`SNR_b` use :math:`SNRb=10^{SNR_b[decibels]/10}`.

        seed: Random seed, as an integer, or state, as a 
            :class:`numpy.random.RandomState` instance.   
            
        transmitted_symbols:
            Set of symbols transmitted. Used in combination with ``F`` to 
            generate the received signal, :math:`y`. The number of transmitted 
            symbols must be consistent with ``F``.
            
            For BPSK and QPSK modulations, statistics of the ensemble do not 
            depend on the choice: all choices are equivalent. By default, 
            symbols are chosen for all users as :math:`1` or :math:`1 + 1j`, 
            respectively. Note that for correct analysis by some solvers, applying 
            spin-reversal transforms may be necessary.
            
            For QAM modulations, amplitude randomness affects likelihood in a 
            non-trivial way. By default, symbols are chosen independently and 
            identically distributed from the constellations. 

        channel_noise: Channel noise as a NumPy array of complex values. Must 
            be consistent with the number of receivers. 

        F_distribution:
            Zero-mean, variance-one distribution, in tuple form 
            ``(distribution, type)``, used to generate each element in ``F`` 
            when ``F`` is not provided . Supported values are:
            
                * ``'normal'`` or ``'binary'`` for the distribution 
                * ``'real'`` or ``'complex'`` for the type 

            For large numbers of receivers and transmitters, statistical 
            properties of the likelihood are weakly dependent on the 
            distribution. Choosing ``'binary'`` allows for integer-valued 
            Hamiltonians while ``'normal'`` is a more typical model. The channel 
            can be real or complex; in many cases this represents a superficial 
            distinction up to rescaling. For real-valued symbols (BPSK) the 
            default is ``('normal', 'real')``; otherwise, the default is 
            ``('normal', 'complex')``. 

        use_offset:
           Adds a constant to the Ising model energy so that the energy 
           evaluated for the transmitted symbols is zero. At sufficiently
           high ratios of receivers to users, and with high signal-to-noise 
           ratio, this is with high probability the ground-state energy.

        attenuation_matrix:
           Root power associated to variable to chip communication; use
           for sparse and structured codes.

    Returns:
        Binary quadratic model defining the log-likelihood function.

    Example:

        This example generates an instance of a CDMA problem in the high-load 
        regime, near a first-order phase transition.

        >>> num_transmitters = 64
        >>> transmitters_per_receiver = 1.5
        >>> SNRb = 5
        >>> bqm = dimod.generators.spin_encoded_mimo(modulation='BPSK', 
        ...     num_transmitters = 64, 
        ...     num_receivers = round(num_transmitters/transmitters_per_receiver), 
        ...     SNRb=SNRb, 
        ...     F_distribution = ('binary', 'real'))

    .. [#T02] T. Tanaka IEEE TRANSACTIONS ON INFORMATION THEORY, VOL. 48, NO. 11, NOVEMBER 2002

    .. [#R20] J. Raymond, N. Ndiaye, G. Rayaprolu and A. D. King, 
        "Improving performance of logical qubits by parameter tuning and topology compensation," 
        2020 IEEE International Conference on Quantum Computing and Engineering (QCE), 
        Denver, CO, USA, 2020, pp. 295-305, doi: 10.1109/QCE49297.2020.00044.

    .. [#Prince] Various (https://paws.princeton.edu/)
    """

    random_state = make_random_state(seed)

    if F is None:

        if num_transmitters:
            if num_transmitters <= 0:
                raise ValueError('Configured number of transmitters must be positive')
        elif transmitted_symbols:
            num_transmitters = len(transmitted_symbols)
        else:
           ValueError('`num_transmitters` is not specified and cannot'
                'be inferred from `F` or `transmitted_symbols` (both None)') 
           
        if num_receivers:
            if num_receivers <= 0:
                raise ValueError('Configured number of receivers must be positive')
        elif y:
            num_receivers = y.shape[0]
        elif channel_noise:
            num_receivers = channel_noise.shape[0]  
        else:
            raise ValueError('`num_receivers` is not specified and cannot'
                'be inferred from `F`, `y` or `channel_noise` (all None)')  

        F, channel_power = create_channel(num_receivers=num_receivers,
                                                num_transmitters=num_transmitters,
                                                F_distribution=F_distribution,
                                                random_state=random_state,
                                                attenuation_matrix=attenuation_matrix)

    else:
        channel_power = num_transmitters

    if y is None:
        y, _, _, _ = _create_signal(F,
                                    transmitted_symbols=transmitted_symbols,
                                    channel_noise=channel_noise,
                                    SNRb=SNRb, modulation=modulation,
                                    channel_power=channel_power,
                                    random_state=random_state)

    h, J, offset = _yF_to_hJ(y, F, modulation)

    if use_offset:
        #NB - in this form, offset arises from
        return dimod.BQM(h[:, 0], J, 'SPIN', offset=offset)
    else:
        np.fill_diagonal(J, 0)
        return dimod.BQM(h[:, 0], J, 'SPIN')

def _make_honeycomb(L: int):
    """ 2L by 2L triangular lattice with open boundaries,
    and cut corners to make hexagon. """
    G = nx.Graph()
    G.add_edges_from([((x, y), (x, y+ 1)) for x in range(2*L+1) for y in range(2*L)])
    G.add_edges_from([((x, y), (x+1, y)) for x in range(2*L) for y in range(2*L + 1)])
    G.add_edges_from([((x, y), (x+1, y+1)) for x in range(2*L) for y in range(2*L)])
    G.remove_nodes_from([(i, j) for j in range(L) for i in range(L+1+j, 2*L+1) ])
    G.remove_nodes_from([(i, j) for i in range(L) for j in range(L+1+i, 2*L+1)])
    return G

def spin_encoded_comp(lattice: Union[int, nx.Graph],
                      modulation: str, 
                      y: Union[np.array, None] = None,
                      F: Union[np.array, None] = None,
                      *,
                      integer_labeling: bool = True,
                      transmitted_symbols: Union[np.array, None] = None,
                      channel_noise: Union[np.array, None] = None,
                      num_transmitters_per_node: int = 1,
                      num_receivers_per_node: int = 1,
                      SNRb: float = float('Inf'),
                      seed: Union[None, int, np.random.RandomState] = None,
                      F_distribution: Union[None, str] = None,
                      use_offset: bool = False) -> dimod.BinaryQuadraticModel:
    """Generate a coooperative multi-point (CoMP) decoding problem.

    In `coordinated multipoint (CoMP) <https://en.wikipedia.org/wiki/Cooperative_MIMO>`_
    neighboring cellular base stations coordinate transmissions and jointly 
    process received signals.

    Users each transmit complex valued symbols over a random channel :math:`F` of
    some num_receivers, subject to additive white Gaussian noise. Given the received
    signal y the log likelihood of a given symbol set :math:`v` is given by
    :math:`MLE = argmin || y - F v ||_2`. When v is encoded as a linear
    sum of spins the optimization problem is defined by a Binary Quadratic Model.

    Args:
        lattice: Geometry, as a :class:`networkx.Graph` or integer, defining 
            the set of nearest-neighbor basestations. 
            
            Each basestation has ``num_receivers`` receivers and 
            ``num_transmitters`` local transmitters, set as either attributes
            of the graph or as per-node values. Transmitters from neighboring 
            basestations are also received. 
           
            When set to an integer value, a honeycomb lattice of the given 
            linear scale (number of basestations :math:`O(L^2)`) is created.

        modulation: Constellation (symbol set) users can transmit. Symbols are 
            assumed to be transmitted with equal probability. Supported values 
            are:

            * 'BPSK'
                Binary Phase Shift Keying. Transmitted symbols are :math:`+1, -1`;
                no encoding is required. A real-valued channel is assumed.
            * 'QPSK'
                Quadrature Phase Shift Keying. Transmitted symbols are 
                :math:`1+1j, 1-1j, -1+1j, -1-1j` normalized by 
                :math:`\\frac{1}{\\sqrt{2}}`. Spins are encoded as a real vector 
                concatenated with an imaginary vector.
            * '16QAM'
                Each user is assumed to select independently from 16 symbols.
                The transmitted symbol is a complex value that can be encoded 
                by two spins in the imaginary part and two spins in the real 
                part. Highest precision real and imaginary spin vectors are 
                concatenated to lower precision spin vectors.
            * '64QAM'
                A QPSK symbol set is generated and symbols are further amplitude 
                modulated by an independently and uniformly distributed random 
                amount from :math:`[1, 3]`.
            * '256QAM'
                A QPSK symbol set is generated and symbols are further amplitude 
                modulated by an independently and uniformly distributed random 
                amount from :math:`[1, 3, 5]`.
 
        y:  Complex- or real-valued received signal, as a NumPy array. If 
            ``None``, generated from other arguments.

        F:  The channel F should be set to None, it is not dependent on the geometric information for now."
            'll remove this parameter until it is implemented

        integer_labeling:
            Compresses geometric, quadrature, and modulation-scale information
            for every spin to a non-redundant integer label sequence. In 
            particular, for BPSK with at most one transmitter per site, there
            is one spin per lattice node with a transmitter, which inherits the 
            lattice label.
            When False, spin variables are labeled with geometric_position, 
            index at geometric position, quadrature, bit-precision. 
            This option is currently not supported. 

        transmitted_symbols: Set of symbols transmitted. Used in combination 
            with ``F`` to generate the received signal, :math:`y`. The number 
            of transmitted symbols must be consistent with ``F``.
            
            For BPSK and QPSK modulations, statistics of the ensemble do not 
            depend on the choice: all choices are equivalent. By default, 
            symbols are chosen for all users as :math:`1` or :math:`1 + 1j`, 
            respectively. Note that for correct analysis by some solvers, 
            applying spin-reversal transforms may be necessary.
            
            For QAM modulations, amplitude randomness affects likelihood in a 
            non-trivial way. By default, symbols are chosen independently and 
            identically distributed from the constellations. 
        
        channel_noise: Channel noise as a complex value.

        num_transmitters_per_node: Number of users. Each user transmits one 
            symbol per frame. Overrides any ``num_transmitters`` attribute of
            a :class:`networkx.Graph` provided as the ``lattice`` parameter. 

        num_receivers_per_node: Number of receivers of a channel. Must be 
            consistent with the length of any provided signal, ``len(y)``.
            Overrides any ``num_receivers`` attribute of the ``lattice`` 
            parameter.

        SNRb: Signal-to-noise ratio per bit used to generate the noisy signal 
            when ``y`` is not provided. If ``float('Inf')``, no noise is
            added.  
        
        seed: Random seed, as an integer, or state, as a 
            :class:`numpy.random.RandomState` instance.
        
        F_distribution: Zero-mean, variance-one distribution, in tuple form 
            ``(distribution, type)``, used to generate each element in ``F`` 
            when ``F`` is not provided . Supported values are:
            
            * ``'normal'`` or ``'binary'`` for the distribution 
            * ``'real'`` or ``'complex'`` for the type 
            
            For large numbers of receivers and transmitters, statistical 
            properties of the likelihood are weakly dependent on the 
            distribution. Choosing ``'binary'`` allows for integer-valued 
            Hamiltonians while ``'normal'`` is a more typical model. The channel 
            can be real or complex; in many cases this represents a superficial 
            distinction up to rescaling. For real-valued symbols (BPSK) the 
            default is ``('normal', 'real')``; otherwise, the default is 
            ``('normal', 'complex')``.
        
        use_offset: Adds a constant to the Ising model energy so that the 
            energy evaluated for the transmitted symbols is zero. At 
            sufficiently high ratios of receivers to users, and with high 
            signal-to-noise ratio, this is with high probability the 
            ground-state energy.

    Returns:
        bqm: Binary quadratic model defining the log-likelihood function.

    Example:

        Generate an instance of a CDMA problem in the high-load regime, near a
        first-order phase transition:

        >>> import networkx as nx
        >>> G = nx.complete_graph(4)
        >>> nx.set_node_attributes(G, values={n:2*n+1 for n in G.nodes()}, name='num_transmitters')
        >>> nx.set_node_attributes(G, values={n:2 for n in G.nodes()}, name='num_receivers')
        >>> transmitted_symbols = np.random.choice([1, -1], 
        ...     size=(sum(nx.get_node_attributes(G, "num_transmitters").values()), 1))
        >>> bqm = dimod.generators.spin_encoded_comp(G,
        ...     modulation='BPSK', 
        ...     transmitted_symbols=transmitted_symbols,
        ...     SNRb=5,
        ...     F_distribution = ('binary', 'real'))

    """

    if type(lattice) is not nx.Graph:
        lattice = _make_honeycomb(int(lattice))

    if modulation is None:
        modulation = 'BPSK'

    attenuation_matrix, ntr, ntt = lattice_to_attenuation_matrix(
        lattice,
        transmitters_per_node=num_transmitters_per_node,
        receivers_per_node=num_receivers_per_node,
        neighbor_root_attenuation=1)
    
    num_receivers, num_transmitters = attenuation_matrix.shape

    bqm = spin_encoded_mimo(
        modulation=modulation,
        y=y,
        F=F,
        transmitted_symbols=transmitted_symbols,
        channel_noise=channel_noise,
        num_transmitters=num_transmitters,
        num_receivers=num_receivers,
        SNRb=SNRb,
        seed=seed,
        F_distribution=F_distribution,
        use_offset=use_offset,
        attenuation_matrix=attenuation_matrix)
    # I should relabel the integer representation back to
    # (geometric_position, index_at_position, imag/real, precision)
    # Easy case (for now) BPSK num_transmitters per site at most 1.

    if (modulation == 'BPSK' and num_transmitters_per_node == 1
        and integer_labeling==False):
        rtn = {v[0]: k for k, v in ntr.items()}  # Invertible mapping
        # Need to check attributes really, ..
        print(rtn)
        bqm.relabel_variables({n: rtn[n] for n in bqm.variables})

    return bqm

# Moved to end of file until we do something with this
def filter_marginal_estimator(x: np.array, modulation: str):
    if modulation is not None:
        if modulation == 'BPSK' or modulation == 'QPSK':
            max_abs = 1
        elif modulation == '16QAM':
            max_abs = 3
        elif modulation == '64QAM':
            max_abs = 7
        elif modulation == '128QAM':
            max_abs = 15
        else:
            raise ValueError('Unknown modulation')
        #Real part (nearest):
        x_R = 2*np.round((x.real - 1)/2) + 1
        x_R = np.where(x_R < -max_abs, -max_abs, x_R)
        x_R = np.where(x_R > max_abs, max_abs, x_R)
        if modulation != 'BPSK':
            x_I = 2*np.round((x.imag - 1)/2) + 1
            x_I = np.where(x_I <- max_abs, -max_abs, x_I)
            x_I = np.where(x_I > max_abs, max_abs, x_I)
            return x_R + 1j*x_I
        else:
            return x_R<|MERGE_RESOLUTION|>--- conflicted
+++ resolved
@@ -615,11 +615,6 @@
     encoded as a linear sum of spins, the optimization problem can be 
     represented as a binary quadratic model (BQM).
 
-<<<<<<< HEAD
-    For appropriate parameters, the MIMO decoding problem can model Code 
-    Division Multiple Access [#T02]_ [#R20]_, 5G communication networks 
-    [#Prince]_, and other communication problems.
-=======
     In radio networks, `MIMO <https://en.wikipedia.org/wiki/MIMO>`_ is a method 
     of increasing link capacity by using multiple transmission and receiving 
     antennas to exploit multipath propagation.
@@ -631,7 +626,6 @@
     sum of spins the optimization problem is defined by a Binary Quadratic Model.
     Depending on arguments used, this may be a model for Code Division Multiple
     Access _[#T02, #R20], 5G communication network problems _[#Prince], or others.
->>>>>>> 577c7953
 
     Args:
         y: Complex- or real-valued received signal, as a NumPy array. If 
